--- conflicted
+++ resolved
@@ -8,11 +8,7 @@
 
 ## amend
 
-<<<<<<< HEAD
-This command accepts a single input file and will apply one or multiple *operations* to it. Each operation modifies certain aspects of the SBOM. These modifications cannot be targeted at individual components in the SBOM which sets the *amend* command apart from *set*. It's use-case is ensuring an SBOM fulfils certain requirements in an automated fashion.
-=======
 This command accepts a single input file and will apply one or multiple *operations* to it. Each operation modifies certain aspects of the SBOM. These modifications cannot be targeted at individual components in the SBOM which sets the *amend* command apart from *set*. Its use-case is ensuring an SBOM fulfils certain requirements in an automated fashion.
->>>>>>> 6f0f52e4
 
 See the command help with `cdx-ev amend --help` for a list of available operations. All operations marked `[default]` will run unless the command-line option `--operation` is provided.
 
