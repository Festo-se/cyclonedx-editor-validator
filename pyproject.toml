--- conflicted
+++ resolved
@@ -26,15 +26,12 @@
 jsonschema = {version = "4.22.0", extras = ["format"]}
 docstring-parser = "^0.16"
 charset-normalizer = "^3.3.2"
-<<<<<<< HEAD
 pyicu = [
     {version = "^2.13.1", platform = "darwin"},
     {version = "^2.13.1", platform = "linux"}
     ]
 natsort = "^8.4.0"
-=======
 univers = "30.11.0"
->>>>>>> 13f25aa9
 
 [tool.poetry.group.dev.dependencies]
 flake8 = "7.1.0"
