# SPDX-License-Identifier: GPL-3.0-or-later

import copy
import json
import os
import unittest
from pathlib import Path

from cdxev import build_public_bom as b_p_b

path_to_sbom = (
    "tests/auxiliary/test_build_public_bom_sboms/"
    "Acme_Application_9.1.1_20220217T101458.cdx.json"
)

path_to_public_sbom = (
    "tests/auxiliary/test_build_public_bom_sboms/internal_removed_sbom.json"
)

path_to_docu_sbom_dic = (
    "tests/auxiliary/test_build_public_bom_sboms/"
    "sboms_for_documentation_examples.json"
)

path_to_public_docu_sbom_dic = (
    "tests/auxiliary/test_build_public_bom_sboms/"
    "public_sboms_for_documentation_examples.json"
)


relative_path_to_example_schema_1 = (
    "tests/auxiliary/test_build_public_bom_sboms/schema/example_schema_1.json"
)
path_to_example_schema_1 = Path(os.path.abspath(relative_path_to_example_schema_1))

relative_path_to_example_schema_2 = (
    "tests/auxiliary/test_build_public_bom_sboms/schema/example_schema_2.json"
)
path_to_example_schema_2 = Path(os.path.abspath(relative_path_to_example_schema_2))


relative_path_to_documentation_schema_1 = (
    "tests/auxiliary/test_build_public_bom_sboms/schema/documentation_schema_1.json"
)
path_to_documentation_schema_1 = Path(
    os.path.abspath(relative_path_to_documentation_schema_1)
)

relative_path_to_documentation_schema_2 = (
    "tests/auxiliary/test_build_public_bom_sboms/schema/documentation_schema_2.json"
)
path_to_documentation_schema_2 = Path(
    os.path.abspath(relative_path_to_documentation_schema_2)
)

relative_path_to_documentation_schema_3 = (
    "tests/auxiliary/test_build_public_bom_sboms/schema/documentation_schema_3.json"
)
path_to_documentation_schema_3 = Path(
    os.path.abspath(relative_path_to_documentation_schema_3)
)

relative_path_to_documentation_schema_4 = (
    "tests/auxiliary/test_build_public_bom_sboms/schema/documentation_schema_4.json"
)
path_to_documentation_schema_4 = Path(
    os.path.abspath(relative_path_to_documentation_schema_4)
)


def get_sbom(pathsbom: str) -> dict:
    with open(pathsbom, "r") as read_file:
        sbom = json.load(read_file)
    return sbom


def dumpsbom(sbom: dict, name: str = "watchsbom.json") -> None:
    with open(name, "w") as write_file:
        json.dump(sbom, write_file, indent=4)


class TestCreateInternalValidator(unittest.TestCase):
    def test_valid_schema(self) -> None:
        validator = b_p_b.create_internal_validator(path_to_example_schema_1)
        with path_to_example_schema_1.open() as schema_f:
            schema_internal = json.load(schema_f)
        self.assertTrue(validator.is_valid(schema_internal))


class TestMergeDependencyForRemovedComponent(unittest.TestCase):
    dependencies = [
        {"ref": "component 1", "dependsOn": ["Component 2", "Component 3"]},
        {"ref": "Component 2", "dependsOn": ["Component 3", "Component 4"]},
        {
            "ref": "component 3",
            "dependsOn": [
                "Component 4",
            ],
        },
    ]
    dependencies_without_component_2 = [
        {"ref": "component 1", "dependsOn": ["Component 3", "Component 4"]},
        {
            "ref": "component 3",
            "dependsOn": [
                "Component 4",
            ],
        },
    ]

    def test_resolve_dependencies(self) -> None:
        resolved_dependencies = b_p_b.merge_dependency_for_removed_component(
            "Component 2", self.dependencies
        )
        self.assertEqual(self.dependencies_without_component_2, resolved_dependencies)


class TestRemoveInternalInformationFromProperties(unittest.TestCase):
    component = {
        "properties": [
            {"name": "internal:component:status", "value": "public"},
            {"name": "something:component:status", "value": "public"},
        ]
    }
    component_cleared = {
        "properties": [{"name": "something:component:status", "value": "public"}]
    }

    def test_remove_several_component(self) -> None:
        b_p_b.remove_internal_information_from_properties(self.component)
        self.assertEqual(self.component, self.component_cleared)


class TestCreateExternalBom(unittest.TestCase):
    def test_build_public_group_is_internal(self) -> None:
        sbom = get_sbom(path_to_sbom)
        public_sbom = get_sbom(path_to_public_sbom)
        external_bom = b_p_b.build_public_bom(sbom, path_to_example_schema_1)
        self.assertDictEqual(public_sbom, external_bom)

    def test_build_public_group_is_internal_name_contained_is_public(self) -> None:
        sbom = get_sbom(path_to_sbom)
        public_sbom = get_sbom(path_to_sbom)
        public_sbom["metadata"]["component"]["properties"] = [
            {"name": "notinternal:stuff", "value": "something"}
        ]
        public_sbom["components"][1]["properties"] = [
            {"name": "the Other", "value": "something"},
            {"name": "not:internal:stuff", "value": "should be in"},
        ]
        public_sbom["components"][2].pop("properties")
        public_sbom["components"][3].pop("properties")
        public_sbom["components"][5].pop("properties")
        public_sbom["components"][6].pop("properties")
        external_bom = b_p_b.build_public_bom(sbom, path_to_example_schema_2)
        public_sbom.pop("compositions")
        external_bom.pop("compositions")
        self.assertDictEqual(public_sbom, external_bom)

    def test_build_public_from_documentation_1(self) -> None:
        sbom = get_sbom(path_to_docu_sbom_dic)["sbom_for_docu_schema_1_and_2"]
        public_sbom = get_sbom(path_to_public_docu_sbom_dic)["public_sbom_schema_1"]
        external_bom = b_p_b.build_public_bom(sbom, path_to_documentation_schema_1)
        self.assertDictEqual(external_bom, public_sbom)

    def test_build_public_from_documentation_2(self) -> None:
        sbom = get_sbom(path_to_docu_sbom_dic)["sbom_for_docu_schema_1_and_2"]
        public_sbom = get_sbom(path_to_public_docu_sbom_dic)["public_sbom_schema_2"]
        external_bom = b_p_b.build_public_bom(sbom, path_to_documentation_schema_2)
        self.assertDictEqual(external_bom, public_sbom)

    def test_build_public_from_documentation_3(self) -> None:
        sbom = get_sbom(path_to_docu_sbom_dic)["sbom_for_docu_schema_3"]
        public_sbom = get_sbom(path_to_public_docu_sbom_dic)["public_sbom_schema_3"]
        external_bom = b_p_b.build_public_bom(sbom, path_to_documentation_schema_3)
        self.assertDictEqual(external_bom, public_sbom)

    def test_build_public_from_documentation_4(self) -> None:
        sbom = get_sbom(path_to_docu_sbom_dic)["sbom_for_docu_schema_4"]
        public_sbom = get_sbom(path_to_public_docu_sbom_dic)["public_sbom_schema_4"]
        external_bom = b_p_b.build_public_bom(sbom, path_to_documentation_schema_4)
        self.assertDictEqual(external_bom, public_sbom)

    def test_build_public_no_schema(self) -> None:
        sbom = get_sbom(path_to_sbom)
        public_sbom = get_sbom(path_to_sbom)
        public_sbom["metadata"]["component"]["properties"].pop(1)
        public_sbom["components"][1]["properties"].pop(1)
        public_sbom["components"][1]["properties"].pop(2)
        public_sbom["components"][2].pop("properties")
        public_sbom["components"][3].pop("properties")
        public_sbom["components"][5].pop("properties")
        public_sbom["components"][6].pop("properties")
        external_bom = b_p_b.build_public_bom(sbom, None)

        public_sbom["compositions"] = [
            {
                "aggregate": "incomplete",
                "assemblies": [
                    "comp1",
                    "sub_comp1",
                    "comp2",
                    "comp3",
                    "comp4",
                    "internalcomp1",
                    "internalcomp2",
                    "internalcomp3",
                ],
            }
        ]
        self.assertDictEqual(external_bom, public_sbom)

    def test_deletion_of_orphaned_bom_refs(self) -> None:
        sbom = get_sbom(path_to_sbom)
        public_sbom = get_sbom(path_to_sbom)
        public_sbom["metadata"]["component"]["properties"].pop(1)
        public_sbom["components"][1]["properties"].pop(1)
        public_sbom["components"][1]["properties"].pop(2)
        public_sbom["components"][2].pop("properties")
        public_sbom["components"][3].pop("properties")
        public_sbom["components"][5].pop("properties")
        public_sbom["components"][6].pop("properties")
        sbom["compositions"][0]["assemblies"].append("orphaned bom-ref 1")
        sbom["compositions"][0]["assemblies"].append("orphaned bom-ref 2")
        external_bom = b_p_b.build_public_bom(sbom, None)
        public_sbom["compositions"] = [
            {
                "aggregate": "incomplete",
                "assemblies": [
                    "comp1",
                    "sub_comp1",
                    "comp2",
                    "comp3",
                    "comp4",
                    "internalcomp1",
                    "internalcomp2",
                    "internalcomp3",
                    "orphaned bom-ref 1",
                    "orphaned bom-ref 2",
                ],
            }
        ]
        self.assertDictEqual(external_bom, public_sbom)

<<<<<<< HEAD
    def test_build_public_delete_nested_components(self) -> None:
        sbom = get_test_sbom()
        sbom["components"][0]["group"] = "com.acme.internal"
        public_sbom = get_test_sbom()
        public_sbom["components"].pop(0)
        public_sbom["compositions"][0]["assemblies"].pop(0)
        public_sbom["compositions"][0]["assemblies"].pop(0)
        public_sbom["dependencies"][0]["dependsOn"].pop(0)
        public_sbom["dependencies"][0]["dependsOn"].append("comp4")
        public_sbom["dependencies"].pop(1)
        public_sbom["dependencies"].pop(1)
        public_sbom["metadata"]["component"]["properties"].pop(1)
        public_sbom["components"][0]["properties"].pop(1)
        public_sbom["components"][0]["properties"].pop(2)
        public_sbom["components"][5]["properties"].pop(0)
        public_sbom["components"][2]["properties"].pop(0)
        public_sbom["components"][1]["properties"].pop(0)
        public_sbom["components"][4]["properties"].pop(0)
        external_bom = b_p_b.build_public_bom(sbom, path_to_documentation_schema_1)
        self.assertDictEqual(external_bom, public_sbom)

    def test_build_public_metadata_warning(self) -> None:
        sbom = get_test_sbom()
        metadata = sbom.get("metadata", [])
        metadata["component"]["group"] = "com.acme.internal"
        with self.assertLogs() as log:
            b_p_b.build_public_bom(sbom, path_to_documentation_schema_1)
        expected_message = "metadata.component not removed"
        self.assertTrue(expected_message, log.output)
=======
    def test_no_component(self) -> None:
        component = {}
        expected_component = [{}]
        validator = b_p_b.create_internal_validator(path_to_documentation_schema_1)
        public_component = b_p_b.remove_component_tagged_internal(component, validator)
        self.assertEqual(expected_component, public_component[1])

    def test_no_nested_components(self) -> None:
        component = {"components": []}
        expected_component = [{}]
        validator = b_p_b.create_internal_validator(path_to_documentation_schema_1)
        public_component = b_p_b.remove_component_tagged_internal(component, validator)
        self.assertEqual(expected_component, public_component[1])

    def test_no_public_components(self) -> None:
        component = {
            "group": "com.acme.internal",
            "components": [{"group": "com.acme.internal"}],
        }
        expected_component = []
        validator = b_p_b.create_internal_validator(path_to_documentation_schema_1)
        public_component = b_p_b.remove_component_tagged_internal(component, validator)
        self.assertEqual(expected_component, public_component[1])

    def test_rearange_nested_component(self) -> None:
        sbom = get_sbom(path_to_sbom)
        component = sbom["components"][0]
        component["group"] = "com.acme.internal"
        expected_component = [component["components"][0]]
        validator = b_p_b.create_internal_validator(path_to_documentation_schema_1)
        public_component = b_p_b.remove_component_tagged_internal(component, validator)
        self.assertEqual(expected_component, public_component[1])

    def test_rearange_multiple_nested_components(self) -> None:
        sbom = get_sbom(path_to_sbom)
        component = sbom["components"][0]
        component["group"] = "com.acme.internal"
        component["components"].append(component["components"][0])
        component["components"][1]["bom-ref"] = "sub_comp2"
        expected_component = [component["components"][0], component["components"][1]]
        validator = b_p_b.create_internal_validator(path_to_documentation_schema_1)
        public_component = b_p_b.remove_component_tagged_internal(component, validator)
        self.assertEqual(expected_component, public_component[1])

    def test_delete_nested_components(self) -> None:
        sbom = get_sbom(path_to_sbom)
        component = sbom["components"][0]
        component["components"][0]["components"] = [
            {"bom-ref": "sub_sub_com1", "group": "com.acme.internal"},
            {"bom-ref": "sub_sub_com2", "group": "com.acme.public"},
        ]
        expected_component = [copy.deepcopy(component)]
        expected_component[0]["components"][0]["components"].pop(0)
        validator = b_p_b.create_internal_validator(path_to_documentation_schema_1)
        public_component = b_p_b.remove_component_tagged_internal(component, validator)
        self.assertEqual(expected_component, public_component[1])

    def test_delete_last_nested_components(self) -> None:
        sbom = get_sbom(path_to_sbom)
        component = sbom["components"][0]
        expected_component = [copy.deepcopy(component)]
        component["components"][0]["components"] = [
            {"bom-ref": "sub_sub_com1", "group": "com.acme.internal"}
        ]
        validator = b_p_b.create_internal_validator(path_to_documentation_schema_1)
        public_component = b_p_b.remove_component_tagged_internal(component, validator)
        self.assertEqual(expected_component, public_component[1])

    def test_delete_internal_properties(self) -> None:
        component = {
            "name": "test",
            "properties": [
                {"name": "internal:stuff", "value": "should be gone"},
                {"name": "stuff", "value": "still there"},
            ],
        }
        b_p_b.remove_internal_information_from_properties(component)
        expected = {
            "name": "test",
            "properties": [{"name": "stuff", "value": "still there"}],
        }
        self.assertEqual(component, expected)

    def test_not_delete_internal_properties(self) -> None:
        component = {
            "name": "test",
            "properties": [
                {"name": "stuff:internal", "value": "still there"},
                {"name": "stuff", "value": "still there"},
            ],
        }
        expected = copy.deepcopy(component)
        b_p_b.remove_internal_information_from_properties(component)
        self.assertEqual(component, expected)

    def test_empty_properties(self) -> None:
        component = {"name": "test", "properties": []}
        expected = {"name": "test"}
        b_p_b.remove_internal_information_from_properties(component)
        self.assertEqual(component, expected)

    def test_no_properties_key(self) -> None:
        component = {"name": "test"}
        expected = copy.deepcopy(component)
        b_p_b.remove_internal_information_from_properties(component)
        self.assertEqual(component, expected)

    def test_only_internal_properties(self) -> None:
        component = {
            "name": "test",
            "properties": [{"name": "internal:stuff", "value": "gone"}],
        }
        expected = {"name": "test"}
        b_p_b.remove_internal_information_from_properties(component)
        self.assertEqual(component, expected)

    def test_build_public_clear_component_func(self) -> None:
        component = {
            "properties": [
                {"name": "internal:stuff", "value": "gone"},
                {"name": "stuff", "value": "not gone"},
            ],
            "components": [
                {
                    "properties": [{"name": "internal:stuff", "value": "gone"}],
                    "components": [
                        {"properties": [{"name": "internal:stuff", "value": "gone"}]}
                    ],
                }
            ],
        }
        expected_component = component
        expected_component["properties"].pop(1)
        expected_component["components"][0]["properties"].pop(0)
        expected_component["components"][0]["components"][0]["properties"].pop(0)
        b_p_b.clear_component(component)
        self.assertDictEqual(component, expected_component)
>>>>>>> 29e04f6a
<|MERGE_RESOLUTION|>--- conflicted
+++ resolved
@@ -242,27 +242,143 @@
         ]
         self.assertDictEqual(external_bom, public_sbom)
 
-<<<<<<< HEAD
-    def test_build_public_delete_nested_components(self) -> None:
-        sbom = get_test_sbom()
-        sbom["components"][0]["group"] = "com.acme.internal"
-        public_sbom = get_test_sbom()
-        public_sbom["components"].pop(0)
-        public_sbom["compositions"][0]["assemblies"].pop(0)
-        public_sbom["compositions"][0]["assemblies"].pop(0)
-        public_sbom["dependencies"][0]["dependsOn"].pop(0)
-        public_sbom["dependencies"][0]["dependsOn"].append("comp4")
-        public_sbom["dependencies"].pop(1)
-        public_sbom["dependencies"].pop(1)
-        public_sbom["metadata"]["component"]["properties"].pop(1)
-        public_sbom["components"][0]["properties"].pop(1)
-        public_sbom["components"][0]["properties"].pop(2)
-        public_sbom["components"][5]["properties"].pop(0)
-        public_sbom["components"][2]["properties"].pop(0)
-        public_sbom["components"][1]["properties"].pop(0)
-        public_sbom["components"][4]["properties"].pop(0)
-        external_bom = b_p_b.build_public_bom(sbom, path_to_documentation_schema_1)
-        self.assertDictEqual(external_bom, public_sbom)
+    def test_no_component(self) -> None:
+        component = {}
+        expected_component = [{}]
+        validator = b_p_b.create_internal_validator(path_to_documentation_schema_1)
+        public_component = b_p_b.remove_component_tagged_internal(component, validator)
+        self.assertEqual(expected_component, public_component[1])
+
+    def test_no_nested_components(self) -> None:
+        component = {"components": []}
+        expected_component = [{}]
+        validator = b_p_b.create_internal_validator(path_to_documentation_schema_1)
+        public_component = b_p_b.remove_component_tagged_internal(component, validator)
+        self.assertEqual(expected_component, public_component[1])
+
+    def test_no_public_components(self) -> None:
+        component = {
+            "group": "com.acme.internal",
+            "components": [{"group": "com.acme.internal"}],
+        }
+        expected_component = []
+        validator = b_p_b.create_internal_validator(path_to_documentation_schema_1)
+        public_component = b_p_b.remove_component_tagged_internal(component, validator)
+        self.assertEqual(expected_component, public_component[1])
+
+    def test_rearange_nested_component(self) -> None:
+        sbom = get_sbom(path_to_sbom)
+        component = sbom["components"][0]
+        component["group"] = "com.acme.internal"
+        expected_component = [component["components"][0]]
+        validator = b_p_b.create_internal_validator(path_to_documentation_schema_1)
+        public_component = b_p_b.remove_component_tagged_internal(component, validator)
+        self.assertEqual(expected_component, public_component[1])
+
+    def test_rearange_multiple_nested_components(self) -> None:
+        sbom = get_sbom(path_to_sbom)
+        component = sbom["components"][0]
+        component["group"] = "com.acme.internal"
+        component["components"].append(component["components"][0])
+        component["components"][1]["bom-ref"] = "sub_comp2"
+        expected_component = [component["components"][0], component["components"][1]]
+        validator = b_p_b.create_internal_validator(path_to_documentation_schema_1)
+        public_component = b_p_b.remove_component_tagged_internal(component, validator)
+        self.assertEqual(expected_component, public_component[1])
+
+    def test_delete_nested_components(self) -> None:
+        sbom = get_sbom(path_to_sbom)
+        component = sbom["components"][0]
+        component["components"][0]["components"] = [
+            {"bom-ref": "sub_sub_com1", "group": "com.acme.internal"},
+            {"bom-ref": "sub_sub_com2", "group": "com.acme.public"},
+        ]
+        expected_component = [copy.deepcopy(component)]
+        expected_component[0]["components"][0]["components"].pop(0)
+        validator = b_p_b.create_internal_validator(path_to_documentation_schema_1)
+        public_component = b_p_b.remove_component_tagged_internal(component, validator)
+        self.assertEqual(expected_component, public_component[1])
+
+    def test_delete_last_nested_components(self) -> None:
+        sbom = get_sbom(path_to_sbom)
+        component = sbom["components"][0]
+        expected_component = [copy.deepcopy(component)]
+        component["components"][0]["components"] = [
+            {"bom-ref": "sub_sub_com1", "group": "com.acme.internal"}
+        ]
+        validator = b_p_b.create_internal_validator(path_to_documentation_schema_1)
+        public_component = b_p_b.remove_component_tagged_internal(component, validator)
+        self.assertEqual(expected_component, public_component[1])
+
+    def test_delete_internal_properties(self) -> None:
+        component = {
+            "name": "test",
+            "properties": [
+                {"name": "internal:stuff", "value": "should be gone"},
+                {"name": "stuff", "value": "still there"},
+            ],
+        }
+        b_p_b.remove_internal_information_from_properties(component)
+        expected = {
+            "name": "test",
+            "properties": [{"name": "stuff", "value": "still there"}],
+        }
+        self.assertEqual(component, expected)
+
+    def test_not_delete_internal_properties(self) -> None:
+        component = {
+            "name": "test",
+            "properties": [
+                {"name": "stuff:internal", "value": "still there"},
+                {"name": "stuff", "value": "still there"},
+            ],
+        }
+        expected = copy.deepcopy(component)
+        b_p_b.remove_internal_information_from_properties(component)
+        self.assertEqual(component, expected)
+
+    def test_empty_properties(self) -> None:
+        component = {"name": "test", "properties": []}
+        expected = {"name": "test"}
+        b_p_b.remove_internal_information_from_properties(component)
+        self.assertEqual(component, expected)
+
+    def test_no_properties_key(self) -> None:
+        component = {"name": "test"}
+        expected = copy.deepcopy(component)
+        b_p_b.remove_internal_information_from_properties(component)
+        self.assertEqual(component, expected)
+
+    def test_only_internal_properties(self) -> None:
+        component = {
+            "name": "test",
+            "properties": [{"name": "internal:stuff", "value": "gone"}],
+        }
+        expected = {"name": "test"}
+        b_p_b.remove_internal_information_from_properties(component)
+        self.assertEqual(component, expected)
+
+    def test_build_public_clear_component_func(self) -> None:
+        component = {
+            "properties": [
+                {"name": "internal:stuff", "value": "gone"},
+                {"name": "stuff", "value": "not gone"},
+            ],
+            "components": [
+                {
+                    "properties": [{"name": "internal:stuff", "value": "gone"}],
+                    "components": [
+                        {"properties": [{"name": "internal:stuff", "value": "gone"}]}
+                    ],
+                }
+            ],
+        }
+        expected_component = component
+        expected_component["properties"].pop(1)
+        expected_component["components"][0]["properties"].pop(0)
+        expected_component["components"][0]["components"][0]["properties"].pop(0)
+        b_p_b.clear_component(component)
+        self.assertDictEqual(component, expected_component)
 
     def test_build_public_metadata_warning(self) -> None:
         sbom = get_test_sbom()
@@ -271,143 +387,4 @@
         with self.assertLogs() as log:
             b_p_b.build_public_bom(sbom, path_to_documentation_schema_1)
         expected_message = "metadata.component not removed"
-        self.assertTrue(expected_message, log.output)
-=======
-    def test_no_component(self) -> None:
-        component = {}
-        expected_component = [{}]
-        validator = b_p_b.create_internal_validator(path_to_documentation_schema_1)
-        public_component = b_p_b.remove_component_tagged_internal(component, validator)
-        self.assertEqual(expected_component, public_component[1])
-
-    def test_no_nested_components(self) -> None:
-        component = {"components": []}
-        expected_component = [{}]
-        validator = b_p_b.create_internal_validator(path_to_documentation_schema_1)
-        public_component = b_p_b.remove_component_tagged_internal(component, validator)
-        self.assertEqual(expected_component, public_component[1])
-
-    def test_no_public_components(self) -> None:
-        component = {
-            "group": "com.acme.internal",
-            "components": [{"group": "com.acme.internal"}],
-        }
-        expected_component = []
-        validator = b_p_b.create_internal_validator(path_to_documentation_schema_1)
-        public_component = b_p_b.remove_component_tagged_internal(component, validator)
-        self.assertEqual(expected_component, public_component[1])
-
-    def test_rearange_nested_component(self) -> None:
-        sbom = get_sbom(path_to_sbom)
-        component = sbom["components"][0]
-        component["group"] = "com.acme.internal"
-        expected_component = [component["components"][0]]
-        validator = b_p_b.create_internal_validator(path_to_documentation_schema_1)
-        public_component = b_p_b.remove_component_tagged_internal(component, validator)
-        self.assertEqual(expected_component, public_component[1])
-
-    def test_rearange_multiple_nested_components(self) -> None:
-        sbom = get_sbom(path_to_sbom)
-        component = sbom["components"][0]
-        component["group"] = "com.acme.internal"
-        component["components"].append(component["components"][0])
-        component["components"][1]["bom-ref"] = "sub_comp2"
-        expected_component = [component["components"][0], component["components"][1]]
-        validator = b_p_b.create_internal_validator(path_to_documentation_schema_1)
-        public_component = b_p_b.remove_component_tagged_internal(component, validator)
-        self.assertEqual(expected_component, public_component[1])
-
-    def test_delete_nested_components(self) -> None:
-        sbom = get_sbom(path_to_sbom)
-        component = sbom["components"][0]
-        component["components"][0]["components"] = [
-            {"bom-ref": "sub_sub_com1", "group": "com.acme.internal"},
-            {"bom-ref": "sub_sub_com2", "group": "com.acme.public"},
-        ]
-        expected_component = [copy.deepcopy(component)]
-        expected_component[0]["components"][0]["components"].pop(0)
-        validator = b_p_b.create_internal_validator(path_to_documentation_schema_1)
-        public_component = b_p_b.remove_component_tagged_internal(component, validator)
-        self.assertEqual(expected_component, public_component[1])
-
-    def test_delete_last_nested_components(self) -> None:
-        sbom = get_sbom(path_to_sbom)
-        component = sbom["components"][0]
-        expected_component = [copy.deepcopy(component)]
-        component["components"][0]["components"] = [
-            {"bom-ref": "sub_sub_com1", "group": "com.acme.internal"}
-        ]
-        validator = b_p_b.create_internal_validator(path_to_documentation_schema_1)
-        public_component = b_p_b.remove_component_tagged_internal(component, validator)
-        self.assertEqual(expected_component, public_component[1])
-
-    def test_delete_internal_properties(self) -> None:
-        component = {
-            "name": "test",
-            "properties": [
-                {"name": "internal:stuff", "value": "should be gone"},
-                {"name": "stuff", "value": "still there"},
-            ],
-        }
-        b_p_b.remove_internal_information_from_properties(component)
-        expected = {
-            "name": "test",
-            "properties": [{"name": "stuff", "value": "still there"}],
-        }
-        self.assertEqual(component, expected)
-
-    def test_not_delete_internal_properties(self) -> None:
-        component = {
-            "name": "test",
-            "properties": [
-                {"name": "stuff:internal", "value": "still there"},
-                {"name": "stuff", "value": "still there"},
-            ],
-        }
-        expected = copy.deepcopy(component)
-        b_p_b.remove_internal_information_from_properties(component)
-        self.assertEqual(component, expected)
-
-    def test_empty_properties(self) -> None:
-        component = {"name": "test", "properties": []}
-        expected = {"name": "test"}
-        b_p_b.remove_internal_information_from_properties(component)
-        self.assertEqual(component, expected)
-
-    def test_no_properties_key(self) -> None:
-        component = {"name": "test"}
-        expected = copy.deepcopy(component)
-        b_p_b.remove_internal_information_from_properties(component)
-        self.assertEqual(component, expected)
-
-    def test_only_internal_properties(self) -> None:
-        component = {
-            "name": "test",
-            "properties": [{"name": "internal:stuff", "value": "gone"}],
-        }
-        expected = {"name": "test"}
-        b_p_b.remove_internal_information_from_properties(component)
-        self.assertEqual(component, expected)
-
-    def test_build_public_clear_component_func(self) -> None:
-        component = {
-            "properties": [
-                {"name": "internal:stuff", "value": "gone"},
-                {"name": "stuff", "value": "not gone"},
-            ],
-            "components": [
-                {
-                    "properties": [{"name": "internal:stuff", "value": "gone"}],
-                    "components": [
-                        {"properties": [{"name": "internal:stuff", "value": "gone"}]}
-                    ],
-                }
-            ],
-        }
-        expected_component = component
-        expected_component["properties"].pop(1)
-        expected_component["components"][0]["properties"].pop(0)
-        expected_component["components"][0]["components"][0]["properties"].pop(0)
-        b_p_b.clear_component(component)
-        self.assertDictEqual(component, expected_component)
->>>>>>> 29e04f6a
+        self.assertTrue(expected_message, log.output)