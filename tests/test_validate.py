import json
import os
import unittest
from pathlib import Path
from unittest import mock

from cdxev.error import AppError
from cdxev.validator.validate import validate_sbom

path_to_folder_with_test_sboms = "tests/auxiliary/test_validate_sboms/"

path_to_sbom = (
    path_to_folder_with_test_sboms
    + "Acme_Application_9.1.1_ec7781220ec7781220ec778122012345_20220217T101458.cdx.json"
)

path_to_modified_sbom = (
    path_to_folder_with_test_sboms + "modified_sbom/"
    "Acme_Application_9.1.1_20220217T101458.cdx.json"
)

list_of_specVersions = ["1.3", "1.4", "1.5"]


def search_for_word_issues(word: str, issue_list: list) -> bool:
    is_valid = False
    for issue in issue_list:
        if word.lower() in str(issue[0][0]).lower():
            is_valid = True
    return is_valid


@mock.patch("cdxev.validator.validate.logger")
def validate_test(
    sbom: dict,
    mock_logger: unittest.mock.Mock,
    report_format: str = "stdout",
    filename_regex: str = "",
    schema_type: str = "custom",
    schema_path: str = "",
) -> list:
    mock_logger.error.call_args_list = []
    errors_occurred = validate_sbom(
        sbom=sbom,
        input_format="json",
        file=Path(path_to_sbom),
        report_format=report_format,
        output=Path(""),
        schema_type=schema_type,
        filename_regex=filename_regex,
        schema_path=schema_path,
    )
    if not errors_occurred:
        return ["no issue"]
    messages = mock_logger.error.call_args_list
    return messages


def get_test_sbom(path_bom: str = path_to_sbom) -> dict:
    with open(path_bom, "r") as read_file:
        sbom = json.load(read_file)
    return sbom


class TestValidateInit(unittest.TestCase):
    def test_filename_regex(self) -> None:
        filename_regex = ".*"
        sbom = get_test_sbom()
        issues = validate_test(sbom, filename_regex=filename_regex)
        self.assertEqual(issues, ["no issue"])

    def test_wrong_filename(self) -> None:
        filename_regex = "(myfancybom.json)"
        sbom = get_test_sbom()
        issues = validate_test(sbom, filename_regex=filename_regex)
        self.assertTrue(search_for_word_issues("file name is not according to", issues))

    def test_right_hash_filename(self) -> None:
        sbom = get_test_sbom()
        issues = validate_test(sbom)
        self.assertEqual(issues, ["no issue"])

    def test_wrong_hash_filename(self) -> None:
        sbom = get_test_sbom()
        sbom["metadata"]["component"]["hashes"][0]["content"] = "1337"
        issues = validate_test(sbom)
        self.assertTrue(search_for_word_issues("file name is not according to", issues))

    @unittest.skipUnless("CI" in os.environ, "running only in CI")
    def test_custom_schema(self) -> None:
        sbom = get_test_sbom()
        issues = validate_test(sbom, schema_type="default")
        self.assertEqual(issues, ["no issue"])

    def test_warnings_ng_format(self) -> None:
        sbom = get_test_sbom()
        sbom["components"][0].pop("version")
        issues = validate_test(sbom, report_format="warnings-ng")
        self.assertTrue(
            search_for_word_issues("'version' is a required property", issues)
        )

    def test_gitlab_cq_format(self) -> None:
        sbom = get_test_sbom()
        sbom["components"][0].pop("version")
        issues = validate_test(sbom, report_format="gitlab-code-quality")
        self.assertTrue(
            search_for_word_issues("'version' is a required property", issues)
        )


class TestValidateMetadata(unittest.TestCase):
    def test_metadata_missing(self) -> None:
        for spec_version in list_of_specVersions:
            sbom = get_test_sbom()
            sbom["specVersion"] = spec_version
            sbom.pop("metadata")
            issues = validate_test(sbom)
            self.assertTrue(search_for_word_issues("metadata", issues))

    def test_timestamp(self) -> None:
        for spec_version in list_of_specVersions:
            sbom = get_test_sbom()
            sbom["specVersion"] = spec_version
            sbom["metadata"]["timestamp"] = "2022-02-17T10:14:59Zpp"
            issues = validate_test(sbom)
            results = search_for_word_issues("timestamp", issues)
            self.assertEqual(results, True)
            sbom["metadata"].pop("timestamp")
            issues = validate_test(sbom)
            results = search_for_word_issues("timestamp", issues)
            self.assertEqual(results, True)
            sbom["metadata"]["timestamp"] = "2022-02-17T10:14:59Z"
            self.assertEqual(search_for_word_issues("name", issues), True)

    def test_metadata_authors_missing(self) -> None:
        for spec_version in list_of_specVersions:
            sbom = get_test_sbom()
            sbom["specVersion"] = spec_version
            sbom["metadata"].pop("authors")
            issues = validate_test(sbom)
            self.assertEqual(search_for_word_issues("authors", issues), True)

    def test_metadata_authors_name_missing(self) -> None:
        for spec_version in list_of_specVersions:
            sbom = get_test_sbom()
            sbom["specVersion"] = spec_version
            sbom["metadata"]["authors"][0].pop("name")
            issues = validate_test(sbom)
            self.assertEqual(search_for_word_issues("name", issues), True)
            self.assertEqual(search_for_word_issues("authors", issues), True)

    def test_metadata_component_missing(self) -> None:
        for spec_version in list_of_specVersions:
            sbom = get_test_sbom()
            sbom["specVersion"] = spec_version
            sbom["metadata"].pop("component")
            issues = validate_test(sbom)
            self.assertEqual(search_for_word_issues("metadata", issues), True)
            self.assertEqual(search_for_word_issues("component", issues), True)

    def test_metadata_component_field_missing(self) -> None:
        for fields in [
            "type",
            "name",
            "group",
            "version",
            "bom-ref",
        ]:
            for spec_version in list_of_specVersions:
                sbom = get_test_sbom()
                sbom["specVersion"] = spec_version
                sbom["metadata"]["component"].pop(fields)
                issues = validate_test(sbom)
                self.assertEqual(search_for_word_issues(fields, issues), True)

    def test_metadata_component_supplier_missing(self) -> None:
        for spec_version in list_of_specVersions:
            sbom = get_test_sbom()
            sbom["specVersion"] = spec_version
            sbom["metadata"]["component"].pop("supplier")
            sbom["metadata"]["component"]["publisher"] = "pup"
            issues = validate_test(sbom)
            self.assertEqual(issues, ["no issue"])
            sbom = get_test_sbom()
            sbom["specVersion"] = spec_version
            sbom["metadata"]["component"].pop("supplier")
            sbom["metadata"]["component"]["author"] = "pup"
            issues = validate_test(sbom)
            self.assertEqual(issues, ["no issue"])

    def test_metadata_internal_component_copyright_missing(self) -> None:
        for spec_version in list_of_specVersions:
            sbom = get_test_sbom()
            sbom["specVersion"] = spec_version
            sbom["metadata"]["component"].pop("copyright")
            issues = validate_test(sbom)
            sbom["metadata"]["component"]["licenses"] = [
                {"license": {"name": "license"}}
            ]
            sbom["metadata"]["component"]["properties"] = [
                {"name": "something", "value": "something"}
            ]
            self.assertEqual(search_for_word_issues("copyright", issues), True)

    def test_metadata_component_no_license_or_copyright(self) -> None:
        for spec_version in list_of_specVersions:
            sbom = get_test_sbom()
            sbom["specVersion"] = spec_version
            sbom["metadata"]["component"].pop("copyright")
            sbom["metadata"]["component"]["properties"] = [
                {"name": "something", "value": "something"}
            ]
            sbom["metadata"]["component"]["group"] = "some group"
            sbom["metadata"]["component"]["supplier"]["name"] = "ppp"
            issues = validate_test(sbom)
            self.assertEqual(search_for_word_issues("copyright", issues), True)
            self.assertEqual(search_for_word_issues("licenses", issues), True)

    def test_metadata_no_legitimate_spec_version(self) -> None:
        sbom = get_test_sbom()
        sbom["specVersion"] = "0.0"
        with self.assertRaises(AppError) as ae:
            validate_test(sbom)
        self.assertIn(
            "Unable to load schema for specVersion " + sbom["specVersion"],
            ae.exception.details.description,
        )

    def test_metadata_illegitimate_bomFormat(self) -> None:
        for spec_version in list_of_specVersions:
            sbom = get_test_sbom()
            sbom["specVersion"] = spec_version
            sbom["bomFormat"] = "wrongFormat"
            issues = validate_test(sbom)
            self.assertTrue(search_for_word_issues("CycloneDX", issues))


class TestValidateComponents(unittest.TestCase):
    def test_components_empty(self) -> None:
        for spec_version in list_of_specVersions:
            sbom = get_test_sbom()
            sbom["specVersion"] = spec_version
            sbom.pop("components")
            issues = validate_test(sbom)
            self.assertEqual(issues, ["no issue"])

    def test_components_component_field_missing(self) -> None:
        for component_number in [0, 1]:
            for fields in [
                "type",
                "name",
                "version",
                "bom-ref",
            ]:
                for spec_version in list_of_specVersions:
                    sbom = get_test_sbom()
                    sbom["specVersion"] = spec_version
                    sbom["components"][component_number].pop(fields)
                    issues = validate_test(sbom)
                    self.assertEqual(search_for_word_issues(fields, issues), True)

    def test_components_component_supplier_etc(self) -> None:
        for spec_version in list_of_specVersions:
            sbom = get_test_sbom()
            sbom["specVersion"] = spec_version
            sbom["components"][0].pop("supplier")
            issues = validate_test(sbom)
            self.assertEqual(
                search_for_word_issues("supplier", issues)
                or search_for_word_issues("authors", issues)
                or search_for_word_issues("publisher", issues),
                True,
            )

    def test_components_component_license_and_copyright_missing(self) -> None:
        for spec_version in list_of_specVersions:
            sbom = get_test_sbom()
            sbom["specVersion"] = spec_version
            sbom["components"][0].pop("licenses")
            issues = validate_test(sbom)
            self.assertEqual(search_for_word_issues("licenses", issues), True)

    def test_components_component_copyright_instead_of_license_etc(self) -> None:
        for spec_version in list_of_specVersions:
            sbom = get_test_sbom()
            sbom["specVersion"] = spec_version
            sbom["components"][0].pop("licenses")
            sbom["components"][0]["copyright"] = "ppp"
            issues = validate_test(sbom)
            self.assertEqual(issues, ["no issue"])

    def test_components_component_license_or_expression(self) -> None:
        for spec_version in list_of_specVersions:
            sbom = get_test_sbom()
            sbom["specVersion"] = spec_version
            sbom["components"][0]["licenses"] = [
                {"license": {"name": "Apache-2.0"}, "expression": "Apache-2.0"}
            ]
            issues = validate_test(sbom)
            self.assertEqual(search_for_word_issues("expression", issues), True)
            self.assertEqual(search_for_word_issues("license", issues), True)

    def test_components_component_license_expression(self) -> None:
        for spec_version in list_of_specVersions:
            sbom = get_test_sbom()
            sbom["specVersion"] = spec_version
            sbom["components"][0]["licenses"] = [{"expression": "Apache-2.0"}]
            issues = validate_test(sbom)
            self.assertEqual(issues, ["no issue"])

    def test_components_license_without_name_and_id(self) -> None:
        for spec_version in list_of_specVersions:
            sbom = get_test_sbom()
            sbom["specVersion"] = spec_version
            sbom["components"][0]["licenses"] = [{"license": {}}]
            issues = validate_test(sbom)
            self.assertEqual(search_for_word_issues("name", issues), True)
            self.assertEqual(search_for_word_issues("id", issues), True)

    def test_components_license_additional_fields(self) -> None:
        for spec_version in list_of_specVersions:
            sbom = get_test_sbom()
            sbom["specVersion"] = spec_version
            sbom["components"][0]["licenses"] = [
                {
                    "license": {
                        "id": "GPL-2.0-only",
                        "url": "https://spdx.org/licenses/GPL-2.0-only.html",
                        "text2": {
                            "content": "GNU GENERAL PUBLIC LICENSE\r\nVersion 2, ..."
                        },
                    }
                }
            ]
            issues = validate_test(sbom)
            self.assertEqual(search_for_word_issues("additional", issues), True)

    def test_components_license_name_without_text(self) -> None:
        for spec_version in list_of_specVersions:
            sbom = get_test_sbom()
            sbom["specVersion"] = spec_version
            sbom["components"][0]["licenses"] = [{"license": {"name": "something"}}]
            issues = validate_test(sbom)
            self.assertEqual(search_for_word_issues("text", issues), True)

    def test_components_license_text_without_content(self) -> None:
        for spec_version in list_of_specVersions:
            sbom = get_test_sbom()
            sbom["specVersion"] = spec_version
            sbom["components"][0]["licenses"] = [
                {"license": {"name": "something", "text": {}}}
            ]
            issues = validate_test(sbom)
            self.assertEqual(search_for_word_issues("content", issues), True)

    def test_components_license_wrong_spdxid(self) -> None:
        for spec_version in list_of_specVersions:
            sbom = get_test_sbom()
            sbom["specVersion"] = spec_version
            sbom["components"][0]["licenses"] = [
                {
                    "license": {
                        "id": "some_id",
                        "url": "https://spdx.org/licenses/GPL-2.0-only.html",
                    }
                }
            ]
            issues = validate_test(sbom)
            self.assertEqual(
                search_for_word_issues("not a valid SPDX ID", issues), True
            )

    def test_components_component_copyright(self) -> None:
        for spec_version in list_of_specVersions:
            sbom = get_test_sbom()
            sbom["specVersion"] = spec_version
            sbom["components"][-1].pop("copyright")
            issues = validate_test(sbom)
            self.assertEqual(search_for_word_issues("copyright", issues), True)

    def test_version_short(self) -> None:
        for spec_version in list_of_specVersions:
            sbom = get_test_sbom()
            sbom["specVersion"] = spec_version
            sbom["components"][0]["version"] = ""
            issues = validate_test(sbom)
            self.assertEqual(search_for_word_issues("must not be empty", issues), True)


class TestValidateDependencies(unittest.TestCase):
    def test_dependencies_missing(self) -> None:
        for spec_version in list_of_specVersions:
            sbom = get_test_sbom()
            sbom["specVersion"] = spec_version
            sbom.pop("dependencies")
            issues = validate_test(sbom)
            self.assertEqual(search_for_word_issues("dependencies", issues), True)

    def test_dependencies_ref_missing(self) -> None:
        for spec_version in list_of_specVersions:
            sbom = get_test_sbom()
            sbom["specVersion"] = spec_version
            sbom["dependencies"][0].pop("ref")
            issues = validate_test(sbom)
            self.assertEqual(search_for_word_issues("ref", issues), True)

    def test_dependencies_duplicate_dependsOn(self) -> None:
        for spec_version in list_of_specVersions:
            sbom = get_test_sbom()
            sbom["specVersion"] = spec_version
            sbom["dependencies"][0]["dependsOn"].append(
                sbom["dependencies"][0]["dependsOn"][0]
            )
            issues = validate_test(sbom)
            self.assertEqual(search_for_word_issues("are non-unique", issues), True)


class TestValidateCompositions(unittest.TestCase):
    def test_compositions_missing(self) -> None:
        for spec_version in list_of_specVersions:
            sbom = get_test_sbom()
            sbom["specVersion"] = spec_version
            sbom.pop("compositions")
            issues = validate_test(sbom)
            self.assertEqual(search_for_word_issues("compositions", issues), True)

    def test_compositions_aggregate_missing(self) -> None:
        for spec_version in list_of_specVersions:
            sbom = get_test_sbom()
            sbom["specVersion"] = spec_version
            sbom["compositions"][0].pop("aggregate")
            issues = validate_test(sbom)
            self.assertEqual(search_for_word_issues("aggregate", issues), True)

    def test_compositions_assemblies_missing(self) -> None:
        for spec_version in list_of_specVersions:
            sbom = get_test_sbom()
            sbom["specVersion"] = spec_version
            sbom["compositions"][0].pop("assemblies")
            issues = validate_test(sbom)
            self.assertEqual(search_for_word_issues("assemblies", issues), True)

    def test_compositions_aggregate_not_valid(self) -> None:
        for spec_version in list_of_specVersions:
            sbom = get_test_sbom()
            sbom["specVersion"] = spec_version
            sbom["compositions"][0]["aggregate"] = "something"
            issues = validate_test(sbom)
            self.assertEqual(search_for_word_issues("aggregate", issues), True)


class TestValidateUseOwnSchema(unittest.TestCase):
    def test_use_own_schema(self) -> None:
        sbom = get_test_sbom()
        sbom.pop("compositions")
        sbom.pop("dependencies")
        v = validate_sbom(
            sbom,
            "json",
            Path(path_to_sbom),
            "",
            Path(""),
            schema_path=(
                str(Path(__file__).parent.resolve())
                + "/auxiliary/test_validate_sboms/test_schema.json"
            ),
        )
        self.assertEqual(v, 0)

    def test_use_own_schema_path_does_not_exist(self) -> None:
        sbom = get_test_sbom()
        with self.assertRaises(AppError) as ap:
            validate_test(sbom, schema_path="No_Path")
        self.assertIn(
            "Path to the provided schema does not exist",
            ap.exception.details.description,
        )

    def test_use_own_schema_invalid_JSON(self) -> None:
        sbom = get_test_sbom()
        with self.assertRaises(AppError) as ap:
            validate_test(sbom, schema_path="cdxev/auxiliary/schema")
        self.assertIn(
            (
                "The submitted schema is not a valid"
                " JSON file and could not be loaded"
            ),
            ap.exception.details.description,
        )


list_of_spec_versions_containing_licensing = ["1.5"]


class TestValidateUseSchema15(unittest.TestCase):
    def test_correct_license(self) -> None:
        for spec_version in list_of_spec_versions_containing_licensing:
            sbom = get_test_sbom()
            sbom["specVersion"] = spec_version
            sbom["components"][0]["licenses"] = [
                {
                    "license": {
                        "name": "some_name",
                        "url": "https://spdx.org/licenses/GPL-2.0-only.html",
                        "text": {"content": "some text"},
                        "licensing": {
                            "licenseTypes": ["other"],
                            "licensor": {"individual": {"name": "Something"}},
                            "licensee": {"organization": {"name": "Acme.ing"}},
                            "expiration": "2023-04-13T20:20:39+00:00",
                        },
                    }
                }
            ]
            issues = validate_test(sbom)
            self.assertEqual(issues, ["no issue"])

    def test_no_licensor(self) -> None:
        for spec_version in list_of_spec_versions_containing_licensing:
            sbom = get_test_sbom()
            sbom["specVersion"] = spec_version
            sbom["components"][0]["licenses"] = [
                {
                    "license": {
                        "name": "some_name",
                        "url": "https://spdx.org/licenses/GPL-2.0-only.html",
                        "text": {"content": "some text"},
                        "licensing": {
                            "licenseTypes": ["other"],
                            "licensee": {"organization": {"name": "Acme.ing"}},
                            "expiration": "2023-04-13T20:20:39+00:00",
                        },
                    }
                }
            ]
            issues = validate_test(sbom)
            self.assertEqual(search_for_word_issues("licensor", issues), True)

    def test_no_licensee(self) -> None:
        for spec_version in list_of_spec_versions_containing_licensing:
            sbom = get_test_sbom()
            sbom["specVersion"] = spec_version
            sbom["components"][0]["licenses"] = [
                {
                    "license": {
                        "name": "some_name",
                        "url": "https://spdx.org/licenses/GPL-2.0-only.html",
                        "text": {"content": "some text"},
                        "licensing": {
                            "licenseTypes": ["other"],
                            "licensor": {"individual": {"name": "Something"}},
                            "expiration": "2023-04-13T20:20:39+00:00",
                        },
                    }
                }
            ]
            issues = validate_test(sbom)
            self.assertEqual(search_for_word_issues("licensee", issues), True)

    def test_no_expiration(self) -> None:
        for spec_version in list_of_spec_versions_containing_licensing:
            sbom = get_test_sbom()
            sbom["specVersion"] = spec_version
            sbom["components"][0]["licenses"] = [
                {
                    "license": {
                        "name": "some_name",
                        "url": "https://spdx.org/licenses/GPL-2.0-only.html",
                        "text": {"content": "some text"},
                        "licensing": {
                            "licenseTypes": ["other"],
                            "licensor": {"individual": {"name": "Something"}},
                            "licensee": {"organization": {"name": "Acme.ing"}},
                        },
                    }
                }
            ]
            issues = validate_test(sbom)
            self.assertEqual(search_for_word_issues("expiration", issues), True)

    def test_no_licenseTypes(self) -> None:
        for spec_version in list_of_spec_versions_containing_licensing:
            sbom = get_test_sbom()
            sbom["specVersion"] = spec_version
            sbom["components"][0]["licenses"] = [
                {
                    "license": {
                        "name": "some_name",
                        "url": "https://spdx.org/licenses/GPL-2.0-only.html",
                        "text": {"content": "some text"},
                        "licensing": {
                            "licensor": {"individual": {"name": "Something"}},
                            "licensee": {"organization": {"name": "Acme.ing"}},
                            "expiration": "2023-04-13T20:20:39+00:00",
                        },
                    }
                }
            ]
            issues = validate_test(sbom)
            self.assertEqual(search_for_word_issues("licenseTypes", issues), True)

    def test_no_licensing(self) -> None:
        for spec_version in list_of_spec_versions_containing_licensing:
            sbom = get_test_sbom()
            sbom["specVersion"] = spec_version
            sbom["components"][0]["licenses"] = [
                {
                    "license": {
                        "name": "some_name",
                        "url": "https://spdx.org/licenses/GPL-2.0-only.html",
                        "text": {"content": "some text"},
                    }
                }
            ]
            issues = validate_test(sbom)
            self.assertEqual(search_for_word_issues("licensing", issues), True)

    def test_licensing_no_text(self) -> None:
        for spec_version in list_of_spec_versions_containing_licensing:
            sbom = get_test_sbom()
            sbom["specVersion"] = spec_version
            sbom["components"][0]["licenses"] = [
                {
                    "license": {
                        "name": "some_name",
                        "url": "https://spdx.org/licenses/GPL-2.0-only.html",
                        "licensing": {
                            "licenseTypes": ["other"],
                            "licensor": {"individual": {"name": "Something"}},
                            "licensee": {"organization": {"name": "Acme.ing"}},
                            "expiration": "2023-04-13T20:20:39+00:00",
                        },
                    }
                }
            ]
            issues = validate_test(sbom)
            self.assertEqual(search_for_word_issues("text", issues), True)

    def test_not_allowed_licenseType(self) -> None:
        for spec_version in list_of_spec_versions_containing_licensing:
            sbom = get_test_sbom()
            sbom["specVersion"] = spec_version
            sbom["components"][0]["licenses"] = [
                {
                    "license": {
                        "name": "some_name",
                        "url": "https://spdx.org/licenses/GPL-2.0-only.html",
                        "text": {"content": "some text"},
                        "licensing": {
                            "licenseTypes": ["something"],
                            "licensor": {"individual": {"name": "Something"}},
                            "licensee": {"organization": {"name": "Acme.ing"}},
                            "expiration": "2023-04-13T20:20:39+00:00",
                        },
                    }
                }
            ]
            issues = validate_test(sbom)
            self.assertEqual(search_for_word_issues("something", issues), True)

    def test_licensing_neither_organization_nor_individual(self) -> None:
        for spec_version in list_of_spec_versions_containing_licensing:
            sbom = get_test_sbom()
            sbom["specVersion"] = spec_version
            sbom["components"][0]["licenses"] = [
                {
                    "license": {
                        "name": "some_name",
                        "url": "https://spdx.org/licenses/GPL-2.0-only.html",
                        "text": {"content": "some text"},
                        "licensing": {
                            "licenseTypes": ["other"],
                            "licensor": {},
                            "licensee": {"organization": {"name": "Acme.ing"}},
                            "expiration": "2023-04-13T20:20:39+00:00",
                        },
                    }
                }
            ]
            issues = validate_test(sbom)
            self.assertEqual(search_for_word_issues("individual", issues), True)
            self.assertEqual(search_for_word_issues("organization", issues), True)

    def test_licensing_additional_field(self) -> None:
        for spec_version in list_of_spec_versions_containing_licensing:
            sbom = get_test_sbom()
            sbom["specVersion"] = spec_version
            sbom["components"][0]["licenses"] = [
                {
                    "license": {
                        "name": "some_name",
                        "url": "https://spdx.org/licenses/GPL-2.0-only.html",
                        "text": {"content": "some text"},
                        "licensing": {
                            "licenseTypes": ["other"],
                            "licensor": {"individual": {"name": "Something"}},
                            "licensee": {"organization": {"name": "Acme.ing"}},
                            "expiration": "2023-04-13T20:20:39+00:00",
                            "additional_field": "",
                        },
                    }
                }
            ]
            issues = validate_test(sbom)
            self.assertEqual(search_for_word_issues("additional", issues), True)

<<<<<<< HEAD
    def test_empty_content(self) -> None:
        for spec_version in list_of_specVersions:
            sbom = get_test_sbom()
            sbom["specVersion"] = spec_version
            sbom["components"][0]["licenses"] = [
                {
                    "license": {
                        "id": "GPL-2.0-only",
                        "url": "https://spdx.org/licenses/GPL-2.0-only.html",
                        "text": {"content": ""},
                    },
                }
            ]
            issues = validate_test(sbom)
            self.assertEqual(
                search_for_word_issues("'content' must not be empty", issues), True
            )
=======
    def test_no_components_no_dependencies(
        self,
    ) -> None:
        for spec_version in list_of_specVersions:
            sbom = get_test_sbom()
            sbom["specVersion"] = spec_version
            sbom.pop("components")
            sbom.pop("dependencies")
            issues = validate_test(sbom)
            self.assertEqual(issues, ["no issue"])
>>>>>>> b3fa1416


class TestValidateUseSchemaType(unittest.TestCase):
    @unittest.skipUnless("CI" in os.environ, "running only in CI")
    def test_default_schema(self) -> None:
        sbom = get_test_sbom()
        v = validate_sbom(
            sbom,
            "json",
            Path(path_to_sbom),
            "",
            Path(""),
            schema_type="default",
        )
        self.assertEqual(v, 0)<|MERGE_RESOLUTION|>--- conflicted
+++ resolved
@@ -704,8 +704,7 @@
             ]
             issues = validate_test(sbom)
             self.assertEqual(search_for_word_issues("additional", issues), True)
-
-<<<<<<< HEAD
+            
     def test_empty_content(self) -> None:
         for spec_version in list_of_specVersions:
             sbom = get_test_sbom()
@@ -723,7 +722,7 @@
             self.assertEqual(
                 search_for_word_issues("'content' must not be empty", issues), True
             )
-=======
+
     def test_no_components_no_dependencies(
         self,
     ) -> None:
@@ -734,7 +733,6 @@
             sbom.pop("dependencies")
             issues = validate_test(sbom)
             self.assertEqual(issues, ["no issue"])
->>>>>>> b3fa1416
 
 
 class TestValidateUseSchemaType(unittest.TestCase):
